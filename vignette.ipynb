{
 "cells": [
  {
   "cell_type": "markdown",
   "id": "f7cdb6a8",
   "metadata": {},
   "source": [
    "# OntoVAE workflow"
   ]
  },
  {
   "cell_type": "code",
   "execution_count": null,
   "id": "3b445407",
   "metadata": {},
   "outputs": [],
   "source": [
    "# import modules\n",
    "import os\n",
    "from onto_vae.ontobj import *\n",
    "from onto_vae.vae_model import *\n"
   ]
  },
  {
   "cell_type": "markdown",
   "id": "52cd7a7f",
   "metadata": {},
   "source": [
    "## 1. Creation of Ontology object"
   ]
  },
  {
   "cell_type": "markdown",
   "id": "080df092",
   "metadata": {},
   "source": [
    "First, we need to initialize an Ontobj. This is required by OntoVAE to initialize latent space and decoder and train the model. The Ontobj stores information about:\n",
    "   - The ontology used\n",
    "  - datasets that were matched to this ontology so that they can be used for trainind or passed through the VAE model."
   ]
  },
  {
   "cell_type": "markdown",
   "source": [
    "### Process ontology data"
   ],
   "metadata": {
    "collapsed": false
   },
   "id": "ddc654bbe1b1f475"
  },
  {
<<<<<<< HEAD
   "cell_type": "markdown",
   "source": [
    "- processing `.obo` file:  \n",
    "    - filter terms if needed\n",
    "    - create the term annotate dataframe\n",
    "    - creaet a graph_base: a dictionary with ontology relationships (children -> parents).\n",
    "- processing `gene_term_mapping.txt` file: \n",
    "    - create gene base\n",
    "    - update the term annotate dataframe by adding columns:\n",
    "        - `descendants`: number of descendant terms\n",
    "        - `desc_genes`: number of genes annotated to term and all its descendants\n",
    "        - `genes`: number of genes directly annotated to term\n",
    "    - update the graph_base: add gene keys in the dict, so the graph will include both genes and terms."
   ],
   "metadata": {
    "collapsed": false
   },
   "id": "2e052ca85f805927"
  },
  {
   "cell_type": "markdown",
   "source": [
    "The processed results will be stored in the following slots in the initialized `Ontobj` object."
   ],
   "metadata": {
    "collapsed": false
   },
   "id": "8d01d05ded13cb9e"
  },
  {
   "cell_type": "markdown",
   "source": [
    "```python\n",
    "# fill the basic slots\n",
    "self.annot_base = annot_updated\n",
    "self.genes_base = sorted(list(set(gene_annot.Gene.tolist())))\n",
    "term_dict.update(gene_term_dict)\n",
    "self.graph_base = term_dict\n",
    "\n",
    "```"
   ],
   "metadata": {
    "collapsed": false
   },
   "id": "5afd11e482398c7f"
  },
  {
=======
>>>>>>> de243f10
   "cell_type": "code",
   "execution_count": null,
   "id": "colored-modeling",
   "metadata": {},
   "outputs": [],
   "source": [
    "# initialize the Ontobj\n",
    "# the description should be an identifier, e.g. the ontology used, here: PWO (Pathway Ontology)\n",
    "pwo = Ontobj(description='PWO')"
   ]
  },
  {
   "cell_type": "code",
   "execution_count": null,
   "id": "e3c781a1",
   "metadata": {},
   "outputs": [],
   "source": [
    "# initialize our ontology\n",
    "# obo: path to an obo file\n",
    "# gene_annot: path to a tab separated file with two columns: Genes and Ontology IDs\n",
    "pwo.initialize_dag(obo=data_path() + 'pw.obo',\n",
    "                   gene_annot=data_path() + 'gene_term_mapping.txt')"
   ]
  },
  {
   "cell_type": "code",
   "execution_count": null,
   "outputs": [],
   "source": [
    "pwo.annot_base"
   ],
   "metadata": {
    "collapsed": false
   },
   "id": "e3dff7b3388cc478"
  },
  {
   "cell_type": "code",
   "execution_count": null,
   "outputs": [],
   "source": [
    "genes_base = pwo.genes_base"
   ],
   "metadata": {
    "collapsed": false
   },
   "id": "1e36003fde6aba4b"
  },
  {
   "cell_type": "code",
   "execution_count": null,
   "outputs": [],
   "source": [
    "graph_base = pwo.graph_base"
   ],
   "metadata": {
    "collapsed": false
   },
   "id": "b90800fe04b042f"
  },
  {
   "cell_type": "code",
<<<<<<< HEAD
   "outputs": [],
   "source": [
    "filtered_graph_base = {key: value for key, value in graph_base.items() if not key.startswith(\"PW\")}\n",
    "\n",
    "print(filtered_graph_base)"
=======
   "execution_count": null,
   "outputs": [],
   "source": [
    "pwo.graph"
>>>>>>> de243f10
   ],
   "metadata": {
    "collapsed": false
   },
<<<<<<< HEAD
   "id": "4053fe566c2da6c",
   "execution_count": null
=======
   "id": "85d212e40c3624ec"
>>>>>>> de243f10
  },
  {
   "cell_type": "markdown",
   "source": [
    "### Trim the ontology"
   ],
   "metadata": {
    "collapsed": false
   },
   "id": "3a60ed72f5e96559"
  },
  {
<<<<<<< HEAD
=======
   "cell_type": "code",
   "execution_count": null,
   "id": "ab4f74fe",
   "metadata": {},
   "outputs": [],
   "source": [
    "# trim the ontology\n",
    "pwo.trim_dag(top_thresh=1000, \n",
    "             bottom_thresh=30)"
   ]
  },
  {
>>>>>>> de243f10
   "cell_type": "markdown",
   "source": [
    "DAG is trimmed based on user-defined thresholds. Trimmed version is saved in the graph, annot and genes slots.\n",
    "```python\n",
    "# save trimming results in respective slots\n",
    "self.annot[str(top_thresh) + '_' + str(bottom_thresh)] = new_annot\n",
    "self.graph[str(top_thresh) + '_' + str(bottom_thresh)] = term_dict_trim\n",
    "self.genes[str(top_thresh) + '_' + str(bottom_thresh)] = sorted(list(gene_trim.keys()))\n",
    "self.desc_genes[str(top_thresh) + '_' + str(bottom_thresh)] = desc_genes\n",
    "\n",
    "```"
   ],
   "metadata": {
    "collapsed": false
   },
   "id": "a19be3444b1c6c01"
  },
  {
   "cell_type": "code",
   "execution_count": null,
<<<<<<< HEAD
   "id": "ab4f74fe",
   "metadata": {},
   "outputs": [],
   "source": [
    "# trim the ontology\n",
    "pwo.trim_dag(top_thresh=1000, \n",
    "             bottom_thresh=30)"
   ]
  },
  {
   "cell_type": "code",
   "execution_count": null,
   "outputs": [],
   "source": [
    "pwo.graph"
   ],
   "metadata": {
    "collapsed": false
   },
   "id": "7abf886e2bdf8542"
  },
  {
   "cell_type": "code",
   "execution_count": null,
=======
>>>>>>> de243f10
   "outputs": [],
   "source": [
    "pwo.graph.keys()"
   ],
   "metadata": {
    "collapsed": false
   },
   "id": "7be979baaaff79ab"
  },
  {
   "cell_type": "code",
   "execution_count": null,
   "outputs": [],
   "source": [
    "pwo.graph['1000_30']"
   ],
   "metadata": {
    "collapsed": false
   },
   "id": "6fea17bc50e3133e"
  },
  {
   "cell_type": "markdown",
   "source": [
    "### Visualize the ontolology"
   ],
   "metadata": {
    "collapsed": false
   },
   "id": "5be375366e8e2071"
  },
  {
   "cell_type": "code",
   "outputs": [],
   "source": [
<<<<<<< HEAD
    "import networkx as nx\n",
    "from pyvis.network import Network\n",
    "\n",
    "def build_graph(ontology_dict):\n",
    "    \"\"\"\n",
    "    Build a directed graph from an ontology dictionary.\n",
    "\n",
    "    :param ontology_dict: A dictionary where keys are child terms and values are lists of parent terms.\n",
    "    :return: A directed graph (DiGraph) representing the ontology.\n",
    "    \"\"\"\n",
    "    G = nx.DiGraph()\n",
    "    \n",
    "    for child, parents in ontology_dict.items():\n",
    "        for parent in parents:\n",
    "            G.add_edge(parent, child)  # Parent points to child (directed edge)\n",
    "    \n",
    "    return G\n",
    "\n",
    "def visualize_graph(G, filename=\"ontology_graph.html\"):\n",
    "    \"\"\"\n",
    "    Visualize the ontology graph interactively using pyvis.\n",
    "\n",
    "    :param G: The directed graph representing the ontology.\n",
    "    :param filename: The output HTML filename.\n",
    "    \"\"\"\n",
    "    net = Network(directed=True, notebook=True)\n",
    "\n",
    "    # Add nodes and edges from NetworkX graph\n",
    "    for node in G.nodes():\n",
    "        net.add_node(node, label=node, title=node, shape=\"ellipse\", color=\"lightblue\")\n",
    "\n",
    "    for edge in G.edges():\n",
    "        net.add_edge(edge[0], edge[1], arrowStrikethrough=False)\n",
    "\n",
    "    # Configure layout to be hierarchical from left to right\n",
    "    net.set_options(\"\"\"\n",
    "    var options = {\n",
    "      \"layout\": {\n",
    "        \"hierarchical\": {\n",
    "          \"enabled\": true,\n",
    "          \"direction\": \"LR\",  \n",
    "          \"sortMethod\": \"directed\" ,\n",
    "          \"levelSeparation\": 200,\n",
    "          \"treeSpacing\": 1,\n",
    "          \"nodeSpacing\": 1\n",
    "        }\n",
    "      },\n",
    "      \"interaction\": {\n",
    "        \"hover\": true,\n",
    "        \"dragNodes\": true\n",
    "      },\n",
    "      \"edges\": {\n",
    "        \"arrows\": {\n",
    "          \"to\": {\n",
    "            \"enabled\": true\n",
    "          }\n",
    "        }\n",
    "      }\n",
    "    }\n",
    "    \"\"\")\n",
    "\n",
    "    # Save and open in browser\n",
    "    net.show(filename)\n",
    "\n",
    "# Example ontology dictionary with multiple levels\n",
    "ontology_dict = {\n",
    "    \"GO:0008150\": [\"GO:0003674\"],        # Biological Process -> Molecular Function\n",
    "    \"GO:0009987\": [\"GO:0008150\"],        # Cellular Process -> Biological Process\n",
    "    \"GO:0008152\": [\"GO:0009987\"],        # Metabolic Process -> Cellular Process\n",
    "    \"GO:0055114\": [\"GO:0008152\"],        # Oxidation-Reduction Process -> Metabolic Process\n",
    "    \"GO:0006006\": [\"GO:0008152\"],        # Glucose Metabolic Process -> Metabolic Process\n",
    "    \"GO:0019319\": [\"GO:0006006\"],        # Hexose Metabolic Process -> Glucose Metabolic Process\n",
    "    \"GO:0046365\": [\"GO:0019319\"],        # Monosaccharide Metabolic Process -> Hexose Metabolic Process\n",
    "    \"GO:0003674\": []  # Molecular Function has no parents (root)\n",
    "}\n",
    "\n",
    "# Build the graph and visualize it interactively\n",
    "G = build_graph(ontology_dict)\n",
    "visualize_graph(G, \"ontology_graph.html\")\n"
   ],
   "metadata": {
    "collapsed": false
   },
   "id": "60273419ef68ce3b",
   "execution_count": null
  },
  {
   "cell_type": "code",
   "outputs": [],
   "source": [
    "def sample_by_depth_and_size(ontology_dict, max_depth, sample_size):\n",
    "    \"\"\"\n",
    "    Samples nodes and edges from an ontology dictionary up to a specified depth,\n",
    "    and limits the sample to a maximum size.\n",
    "    \n",
    "    Parameters:\n",
    "    - ontology_dict: dict (child -> list of parents)\n",
    "    - max_depth: int (maximum depth to sample)\n",
    "    - sample_size: int (maximum number of nodes to sample)\n",
    "\n",
    "    Returns:\n",
    "    - sampled_dict: dict (sampled ontology dictionary)\n",
    "    \"\"\"\n",
    "    def traverse(node, depth, max_depth, sampled_nodes, sampled_dict):\n",
    "        if depth > max_depth or node in sampled_nodes:\n",
    "            return\n",
    "        sampled_nodes.add(node)\n",
    "        sampled_dict[node] = ontology_dict.get(node, [])\n",
    "        \n",
    "        for parent in ontology_dict.get(node, []):\n",
    "            traverse(parent, depth + 1, max_depth, sampled_nodes, sampled_dict)\n",
    "\n",
    "    sampled_dict = {}\n",
    "    sampled_nodes = set()\n",
    "    \n",
    "    # Start traversal from each node (root nodes)\n",
    "    for node in ontology_dict:\n",
    "        if node not in sampled_nodes:\n",
    "            traverse(node, 0, max_depth, sampled_nodes, sampled_dict)\n",
    "    \n",
    "    # Limit the sample size if needed\n",
    "    sampled_nodes = random.sample(list(sampled_dict.keys()), min(sample_size, len(sampled_dict)))\n",
    "    sampled_dict = {key: sampled_dict[key] for key in sampled_nodes}\n",
    "\n",
    "    return sampled_dict"
=======
    "ontology_dict = pwo.graph['1000_30']\n",
    "visualize_ontology(ontology_dict,max_depth=5, sample_size=20)"
>>>>>>> de243f10
   ],
   "metadata": {
    "collapsed": false
   },
<<<<<<< HEAD
   "id": "7171a2fed5336665",
   "execution_count": null
  },
  {
   "cell_type": "code",
   "outputs": [],
   "source": [
    "ontology_dict = pwo.graph['1000_30']\n",
    "sample_data = sample_by_depth_and_size(ontology_dict, max_depth=7, sample_size=100)\n",
    "# Build the graph and visualize it interactively\n",
    "G = build_graph(sample_data)\n",
    "visualize_graph(G, \"ontology_graph.html\")"
=======
   "id": "da6cce8f12c6c476",
   "execution_count": null
  },
  {
   "cell_type": "markdown",
   "source": [
    "### Creat binary masks"
>>>>>>> de243f10
   ],
   "metadata": {
    "collapsed": false
   },
<<<<<<< HEAD
   "id": "5065579340c2b075",
   "execution_count": null
  },
  {
   "cell_type": "markdown",
   "source": [
    "### Create masks for decoder "
   ],
   "metadata": {
    "collapsed": false
   },
   "id": "748ca03b1cd9b80"
  },
  {
   "cell_type": "markdown",
   "source": [
    "the masks generated is a list of 2d-array. The length of the list is the number of layers of decoder (the max depth of the ontology)."
=======
   "id": "fd6b8b1a6364742b"
  },
  {
   "cell_type": "markdown",
   "source": [
    "We make a list of binary mask for all possible depth combos. Each of binary mask is a binary matrix for every elements within that depth combo, `0` for child-parent relationship, `1` for no child-parent relationship."
>>>>>>> de243f10
   ],
   "metadata": {
    "collapsed": false
   },
<<<<<<< HEAD
   "id": "9e9d82623650bbb0"
=======
   "id": "46a2cfc0e9382c24"
>>>>>>> de243f10
  },
  {
   "cell_type": "code",
   "execution_count": null,
   "outputs": [],
   "source": [
    "# create masks for decoder initialization\n",
    "pwo.create_masks(top_thresh=1000,\n",
    "                 bottom_thresh=30)"
   ],
   "metadata": {
    "collapsed": false,
    "is_executing": true
   },
   "id": "d3519575d2c6c87f"
  },
  {
   "cell_type": "code",
   "outputs": [],
<<<<<<< HEAD
=======
   "source": [
    "decoder_mask = pwo.masks['1000_30']['decoder']\n"
   ],
   "metadata": {
    "collapsed": false
   },
   "id": "2eec6e2986da906b",
   "execution_count": null
  },
  {
   "cell_type": "markdown",
>>>>>>> de243f10
   "source": [
    "### Match datasets"
   ],
   "metadata": {
    "collapsed": false
   },
<<<<<<< HEAD
   "id": "2eec6e2986da906b",
   "execution_count": null
=======
   "id": "4400fc1d42875315"
>>>>>>> de243f10
  },
  {
   "cell_type": "code",
   "execution_count": null,
   "id": "05c50018",
   "metadata": {},
   "outputs": [],
   "source": [
    "# match a dataset to the ontology\n",
    "# expr_path: path to the dataset (either h5ad)\n",
    "pwo.match_dataset(expr_data = data_path() + 'pbmc_sample_expr.csv',\n",
    "                  name='PBMC_CD4T')"
   ]
  },
  {
   "cell_type": "markdown",
   "id": "7bf2c97a",
   "metadata": {
    "ExecuteTime": {
     "end_time": "2025-02-01T15:35:23.452382Z",
     "start_time": "2025-02-01T15:35:23.203131Z"
    }
   },
   "source": [
    "## 2. OntoVAE model training"
   ]
  },
  {
   "cell_type": "code",
   "execution_count": null,
   "id": "d36a52c8",
   "metadata": {},
   "outputs": [],
   "source": [
    "# initialize OntoVAE \n",
    "pwo_model = OntoVAE(ontobj=pwo,              # the Ontobj we will use\n",
    "                    dataset='PBMC_CD4T',     # which dataset from the Ontobj to use for model training\n",
    "                    top_thresh=1000,         # which trimmed version to use\n",
    "                    bottom_thresh=30)        # which trimmed version to use     \n",
    "pwo_model.to(pwo_model.device)         "
   ]
  },
  {
   "cell_type": "code",
   "execution_count": null,
   "id": "c2d90bdc",
   "metadata": {},
   "outputs": [],
   "source": [
    "# generate a directory where to store the best model\n",
    "if not os.path.isdir(os.getcwd() + '/models'):\n",
    "    os.mkdir(os.getcwd() + '/models')"
   ]
  },
  {
   "cell_type": "code",
   "execution_count": null,
   "id": "1dcaf87f",
   "metadata": {},
   "outputs": [],
   "source": [
    "# train the model\n",
    "pwo_model.train_model(os.getcwd() + '/models/best_model.pt',   # where to store the best model\n",
    "                     lr=1e-4,                                 # the learning rate\n",
    "                     kl_coeff=1e-4,                           # the weighting coefficient for the Kullback Leibler loss\n",
    "                     batch_size=128,                          # the size of the minibatches\n",
    "                     epochs=5)                                # over how many epochs to train                               # whether run should be logged to Neptune"
   ]
  },
  {
   "cell_type": "markdown",
   "id": "3aeb28f0",
   "metadata": {},
   "source": [
    "## 3. Analysis with OntoVAE model (pathway activities + perturbations)"
   ]
  },
  {
   "cell_type": "markdown",
   "id": "a77c9369",
   "metadata": {},
   "source": [
    "We can use a trained OntoVAE model to retrieve pathway activities from latent space and decoder, but also to perform in silico perturbations prior to retrieving the pathway activities."
   ]
  },
  {
   "cell_type": "code",
   "execution_count": null,
   "id": "3f4a44bc",
   "metadata": {},
   "outputs": [],
   "source": [
    "# load the best model\n",
    "checkpoint = torch.load(os.getcwd() + '/models/best_model.pt',\n",
    "                        map_location = torch.device(pwo_model.device), \n",
    "                        weights_only=True)\n",
    "pwo_model.load_state_dict(checkpoint['model_state_dict'])"
   ]
  },
  {
   "cell_type": "code",
   "execution_count": null,
   "id": "5227b7ea",
   "metadata": {},
   "outputs": [],
   "source": [
    "# retrieve pathway activities\n",
    "pwo_act = pwo_model.get_pathway_activities(ontobj=pwo,\n",
    "                                           dataset='PBMC_CD4T')"
   ]
  },
  {
   "cell_type": "markdown",
   "id": "cc596fa9",
   "metadata": {},
   "source": [
    "We can use a function of the Ontobj to make an example scatterplot for two pathways of our choice."
   ]
  },
  {
   "cell_type": "code",
   "execution_count": null,
   "id": "0fcfa78a",
   "metadata": {},
   "outputs": [],
   "source": [
    "# make scatterplot for two pathway activities\n",
    "pwo.plot_scatter(sample_annot = data_path() + 'pbmc_sample_annot.csv',   # pandas Dataframe or path to annotation file\n",
    "                 color_by = 'condition',                                 # variable to use for coloring\n",
    "                 act = pwo_act,                                          # pathway activities computed from OntoVAE model\n",
    "                 term1 = 'interferon mediated signaling pathway',        # term on x-axis of scatter plot\n",
    "                 term2 = 'T cell receptor signaling pathway',            # term on y-axis of scatter plot\n",
    "                 top_thresh = 1000,                                      # which trimmed version to use\n",
    "                 bottom_thresh = 30)                                     # which trimmed version to use\n",
    "\n",
    "# Note that the scatterplot displayed in the vignette was trained over 200 epochs!"
   ]
  },
  {
   "cell_type": "markdown",
   "id": "70d3fce5",
   "metadata": {},
   "source": [
    "We can now perform in silico perturbations and Wilcoxon tests to see which terms are influenced most."
   ]
  },
  {
   "cell_type": "code",
   "execution_count": null,
   "id": "6b64ebc0",
   "metadata": {},
   "outputs": [],
   "source": [
    "# get pathway activities where ISG15 was perturbed\n",
    "pwo_ko_act = pwo_model.perturbation(ontobj=pwo,\n",
    "                                    dataset='PBMC_CD4T',\n",
    "                                    genes=['ISG15'],        # list of genes to be perturbed\n",
    "                                    values=[0])             # list of new values for the genes"
   ]
  },
  {
   "cell_type": "markdown",
   "id": "67e9a470",
   "metadata": {},
   "source": [
    "We can use a function of the Ontobj to perform a paired Wilcoxon test between perturbed and non-perturbed for all terms of the ontology and get a ranked dataframe"
   ]
  },
  {
   "cell_type": "code",
   "execution_count": null,
   "id": "0b376cb0",
   "metadata": {},
   "outputs": [],
   "source": [
    "# perform paired Wilcoxon test\n",
    "results = pwo.wilcox_test(control = pwo_act,\n",
    "                          perturbed = pwo_ko_act,\n",
    "                          direction = 'down',\n",
    "                          top_thresh=1000,\n",
    "                          bottom_thresh=30)"
   ]
  },
  {
   "cell_type": "code",
   "execution_count": null,
   "id": "adca4442",
   "metadata": {},
   "outputs": [],
   "source": [
    "# display the top results\n",
    "results.head(10)"
   ]
  },
  {
   "cell_type": "markdown",
   "id": "8940e125",
   "metadata": {},
   "source": [
    "We see that when we modulate ISG15 expression, our top hits are all pathways related to the immune response!"
   ]
  },
  {
   "cell_type": "code",
   "execution_count": null,
   "id": "844d16bb",
   "metadata": {},
   "outputs": [],
   "source": []
  }
 ],
 "metadata": {
  "kernelspec": {
   "display_name": "Python 3 (ipykernel)",
   "language": "python",
   "name": "python3"
  },
  "language_info": {
   "codemirror_mode": {
    "name": "ipython",
    "version": 3
   },
   "file_extension": ".py",
   "mimetype": "text/x-python",
   "name": "python",
   "nbconvert_exporter": "python",
   "pygments_lexer": "ipython3",
   "version": "3.7.13"
  }
 },
 "nbformat": 4,
 "nbformat_minor": 5
}<|MERGE_RESOLUTION|>--- conflicted
+++ resolved
@@ -50,7 +50,6 @@
    "id": "ddc654bbe1b1f475"
   },
   {
-<<<<<<< HEAD
    "cell_type": "markdown",
    "source": [
     "- processing `.obo` file:  \n",
@@ -98,8 +97,6 @@
    "id": "5afd11e482398c7f"
   },
   {
-=======
->>>>>>> de243f10
    "cell_type": "code",
    "execution_count": null,
    "id": "colored-modeling",
@@ -163,28 +160,17 @@
   },
   {
    "cell_type": "code",
-<<<<<<< HEAD
    "outputs": [],
    "source": [
     "filtered_graph_base = {key: value for key, value in graph_base.items() if not key.startswith(\"PW\")}\n",
     "\n",
     "print(filtered_graph_base)"
-=======
-   "execution_count": null,
-   "outputs": [],
-   "source": [
-    "pwo.graph"
->>>>>>> de243f10
-   ],
-   "metadata": {
-    "collapsed": false
-   },
-<<<<<<< HEAD
+   ],
+   "metadata": {
+    "collapsed": false
+   },
    "id": "4053fe566c2da6c",
    "execution_count": null
-=======
-   "id": "85d212e40c3624ec"
->>>>>>> de243f10
   },
   {
    "cell_type": "markdown",
@@ -197,21 +183,6 @@
    "id": "3a60ed72f5e96559"
   },
   {
-<<<<<<< HEAD
-=======
-   "cell_type": "code",
-   "execution_count": null,
-   "id": "ab4f74fe",
-   "metadata": {},
-   "outputs": [],
-   "source": [
-    "# trim the ontology\n",
-    "pwo.trim_dag(top_thresh=1000, \n",
-    "             bottom_thresh=30)"
-   ]
-  },
-  {
->>>>>>> de243f10
    "cell_type": "markdown",
    "source": [
     "DAG is trimmed based on user-defined thresholds. Trimmed version is saved in the graph, annot and genes slots.\n",
@@ -232,7 +203,6 @@
   {
    "cell_type": "code",
    "execution_count": null,
-<<<<<<< HEAD
    "id": "ab4f74fe",
    "metadata": {},
    "outputs": [],
@@ -257,28 +227,26 @@
   {
    "cell_type": "code",
    "execution_count": null,
-=======
->>>>>>> de243f10
-   "outputs": [],
-   "source": [
-    "pwo.graph.keys()"
-   ],
-   "metadata": {
-    "collapsed": false
-   },
-   "id": "7be979baaaff79ab"
-  },
-  {
-   "cell_type": "code",
-   "execution_count": null,
-   "outputs": [],
-   "source": [
-    "pwo.graph['1000_30']"
-   ],
-   "metadata": {
-    "collapsed": false
-   },
-   "id": "6fea17bc50e3133e"
+   "outputs": [],
+   "source": [
+    "pwo.annot"
+   ],
+   "metadata": {
+    "collapsed": false
+   },
+   "id": "e357b856aca1ad55"
+  },
+  {
+   "cell_type": "code",
+   "execution_count": null,
+   "outputs": [],
+   "source": [
+    "pwo.genes"
+   ],
+   "metadata": {
+    "collapsed": false
+   },
+   "id": "83f921e762b0aa0a"
   },
   {
    "cell_type": "markdown",
@@ -291,174 +259,6 @@
    "id": "5be375366e8e2071"
   },
   {
-   "cell_type": "code",
-   "outputs": [],
-   "source": [
-<<<<<<< HEAD
-    "import networkx as nx\n",
-    "from pyvis.network import Network\n",
-    "\n",
-    "def build_graph(ontology_dict):\n",
-    "    \"\"\"\n",
-    "    Build a directed graph from an ontology dictionary.\n",
-    "\n",
-    "    :param ontology_dict: A dictionary where keys are child terms and values are lists of parent terms.\n",
-    "    :return: A directed graph (DiGraph) representing the ontology.\n",
-    "    \"\"\"\n",
-    "    G = nx.DiGraph()\n",
-    "    \n",
-    "    for child, parents in ontology_dict.items():\n",
-    "        for parent in parents:\n",
-    "            G.add_edge(parent, child)  # Parent points to child (directed edge)\n",
-    "    \n",
-    "    return G\n",
-    "\n",
-    "def visualize_graph(G, filename=\"ontology_graph.html\"):\n",
-    "    \"\"\"\n",
-    "    Visualize the ontology graph interactively using pyvis.\n",
-    "\n",
-    "    :param G: The directed graph representing the ontology.\n",
-    "    :param filename: The output HTML filename.\n",
-    "    \"\"\"\n",
-    "    net = Network(directed=True, notebook=True)\n",
-    "\n",
-    "    # Add nodes and edges from NetworkX graph\n",
-    "    for node in G.nodes():\n",
-    "        net.add_node(node, label=node, title=node, shape=\"ellipse\", color=\"lightblue\")\n",
-    "\n",
-    "    for edge in G.edges():\n",
-    "        net.add_edge(edge[0], edge[1], arrowStrikethrough=False)\n",
-    "\n",
-    "    # Configure layout to be hierarchical from left to right\n",
-    "    net.set_options(\"\"\"\n",
-    "    var options = {\n",
-    "      \"layout\": {\n",
-    "        \"hierarchical\": {\n",
-    "          \"enabled\": true,\n",
-    "          \"direction\": \"LR\",  \n",
-    "          \"sortMethod\": \"directed\" ,\n",
-    "          \"levelSeparation\": 200,\n",
-    "          \"treeSpacing\": 1,\n",
-    "          \"nodeSpacing\": 1\n",
-    "        }\n",
-    "      },\n",
-    "      \"interaction\": {\n",
-    "        \"hover\": true,\n",
-    "        \"dragNodes\": true\n",
-    "      },\n",
-    "      \"edges\": {\n",
-    "        \"arrows\": {\n",
-    "          \"to\": {\n",
-    "            \"enabled\": true\n",
-    "          }\n",
-    "        }\n",
-    "      }\n",
-    "    }\n",
-    "    \"\"\")\n",
-    "\n",
-    "    # Save and open in browser\n",
-    "    net.show(filename)\n",
-    "\n",
-    "# Example ontology dictionary with multiple levels\n",
-    "ontology_dict = {\n",
-    "    \"GO:0008150\": [\"GO:0003674\"],        # Biological Process -> Molecular Function\n",
-    "    \"GO:0009987\": [\"GO:0008150\"],        # Cellular Process -> Biological Process\n",
-    "    \"GO:0008152\": [\"GO:0009987\"],        # Metabolic Process -> Cellular Process\n",
-    "    \"GO:0055114\": [\"GO:0008152\"],        # Oxidation-Reduction Process -> Metabolic Process\n",
-    "    \"GO:0006006\": [\"GO:0008152\"],        # Glucose Metabolic Process -> Metabolic Process\n",
-    "    \"GO:0019319\": [\"GO:0006006\"],        # Hexose Metabolic Process -> Glucose Metabolic Process\n",
-    "    \"GO:0046365\": [\"GO:0019319\"],        # Monosaccharide Metabolic Process -> Hexose Metabolic Process\n",
-    "    \"GO:0003674\": []  # Molecular Function has no parents (root)\n",
-    "}\n",
-    "\n",
-    "# Build the graph and visualize it interactively\n",
-    "G = build_graph(ontology_dict)\n",
-    "visualize_graph(G, \"ontology_graph.html\")\n"
-   ],
-   "metadata": {
-    "collapsed": false
-   },
-   "id": "60273419ef68ce3b",
-   "execution_count": null
-  },
-  {
-   "cell_type": "code",
-   "outputs": [],
-   "source": [
-    "def sample_by_depth_and_size(ontology_dict, max_depth, sample_size):\n",
-    "    \"\"\"\n",
-    "    Samples nodes and edges from an ontology dictionary up to a specified depth,\n",
-    "    and limits the sample to a maximum size.\n",
-    "    \n",
-    "    Parameters:\n",
-    "    - ontology_dict: dict (child -> list of parents)\n",
-    "    - max_depth: int (maximum depth to sample)\n",
-    "    - sample_size: int (maximum number of nodes to sample)\n",
-    "\n",
-    "    Returns:\n",
-    "    - sampled_dict: dict (sampled ontology dictionary)\n",
-    "    \"\"\"\n",
-    "    def traverse(node, depth, max_depth, sampled_nodes, sampled_dict):\n",
-    "        if depth > max_depth or node in sampled_nodes:\n",
-    "            return\n",
-    "        sampled_nodes.add(node)\n",
-    "        sampled_dict[node] = ontology_dict.get(node, [])\n",
-    "        \n",
-    "        for parent in ontology_dict.get(node, []):\n",
-    "            traverse(parent, depth + 1, max_depth, sampled_nodes, sampled_dict)\n",
-    "\n",
-    "    sampled_dict = {}\n",
-    "    sampled_nodes = set()\n",
-    "    \n",
-    "    # Start traversal from each node (root nodes)\n",
-    "    for node in ontology_dict:\n",
-    "        if node not in sampled_nodes:\n",
-    "            traverse(node, 0, max_depth, sampled_nodes, sampled_dict)\n",
-    "    \n",
-    "    # Limit the sample size if needed\n",
-    "    sampled_nodes = random.sample(list(sampled_dict.keys()), min(sample_size, len(sampled_dict)))\n",
-    "    sampled_dict = {key: sampled_dict[key] for key in sampled_nodes}\n",
-    "\n",
-    "    return sampled_dict"
-=======
-    "ontology_dict = pwo.graph['1000_30']\n",
-    "visualize_ontology(ontology_dict,max_depth=5, sample_size=20)"
->>>>>>> de243f10
-   ],
-   "metadata": {
-    "collapsed": false
-   },
-<<<<<<< HEAD
-   "id": "7171a2fed5336665",
-   "execution_count": null
-  },
-  {
-   "cell_type": "code",
-   "outputs": [],
-   "source": [
-    "ontology_dict = pwo.graph['1000_30']\n",
-    "sample_data = sample_by_depth_and_size(ontology_dict, max_depth=7, sample_size=100)\n",
-    "# Build the graph and visualize it interactively\n",
-    "G = build_graph(sample_data)\n",
-    "visualize_graph(G, \"ontology_graph.html\")"
-=======
-   "id": "da6cce8f12c6c476",
-   "execution_count": null
-  },
-  {
-   "cell_type": "markdown",
-   "source": [
-    "### Creat binary masks"
->>>>>>> de243f10
-   ],
-   "metadata": {
-    "collapsed": false
-   },
-<<<<<<< HEAD
-   "id": "5065579340c2b075",
-   "execution_count": null
-  },
-  {
    "cell_type": "markdown",
    "source": [
     "### Create masks for decoder "
@@ -472,23 +272,11 @@
    "cell_type": "markdown",
    "source": [
     "the masks generated is a list of 2d-array. The length of the list is the number of layers of decoder (the max depth of the ontology)."
-=======
-   "id": "fd6b8b1a6364742b"
-  },
-  {
-   "cell_type": "markdown",
-   "source": [
-    "We make a list of binary mask for all possible depth combos. Each of binary mask is a binary matrix for every elements within that depth combo, `0` for child-parent relationship, `1` for no child-parent relationship."
->>>>>>> de243f10
-   ],
-   "metadata": {
-    "collapsed": false
-   },
-<<<<<<< HEAD
+   ],
+   "metadata": {
+    "collapsed": false
+   },
    "id": "9e9d82623650bbb0"
-=======
-   "id": "46a2cfc0e9382c24"
->>>>>>> de243f10
   },
   {
    "cell_type": "code",
@@ -508,32 +296,14 @@
   {
    "cell_type": "code",
    "outputs": [],
-<<<<<<< HEAD
-=======
-   "source": [
-    "decoder_mask = pwo.masks['1000_30']['decoder']\n"
+   "source": [
+    "pwo.masks['1000_30']['decoder'][2].shape"
    ],
    "metadata": {
     "collapsed": false
    },
    "id": "2eec6e2986da906b",
    "execution_count": null
-  },
-  {
-   "cell_type": "markdown",
->>>>>>> de243f10
-   "source": [
-    "### Match datasets"
-   ],
-   "metadata": {
-    "collapsed": false
-   },
-<<<<<<< HEAD
-   "id": "2eec6e2986da906b",
-   "execution_count": null
-=======
-   "id": "4400fc1d42875315"
->>>>>>> de243f10
   },
   {
    "cell_type": "code",
@@ -551,12 +321,7 @@
   {
    "cell_type": "markdown",
    "id": "7bf2c97a",
-   "metadata": {
-    "ExecuteTime": {
-     "end_time": "2025-02-01T15:35:23.452382Z",
-     "start_time": "2025-02-01T15:35:23.203131Z"
-    }
-   },
+   "metadata": {},
    "source": [
     "## 2. OntoVAE model training"
    ]
